import sys, os, gzip, argparse, logging, shutil, subprocess
import pandas as pd
from cartloader.utils.minimake import minimake
from cartloader.utils.utils import cmd_separator, scheck_app, add_param_to_cmd, read_minmax, flexopen

def parse_arguments(_args):
    """Parse command-line arguments."""
    parser = argparse.ArgumentParser(prog=f"cartloader run_ficture2", description="Run FICTURE2")

    run_params = parser.add_argument_group("Run Options", "Run options for FICTURE commands")
    run_params.add_argument('--dry-run', action='store_true', default=False, help='Dry run. Generate only the Makefile without running it')
    run_params.add_argument('--restart', action='store_true', default=False, help='Restart the run. Ignore all intermediate files and start from the beginning')
    run_params.add_argument('--threads', type=int, default=8, help='Maximum number of threads to use in each process')
    run_params.add_argument('--n-jobs', type=int, default=2, help='Number of jobs (processes) to run in parallel')
    run_params.add_argument('--makefn', type=str, default="run_ficture.mk", help='The name of the Makefile to generate (default: run_ficture.mk)')

    cmd_params = parser.add_argument_group("Commands", "FICTURE commands to run together")
    cmd_params.add_argument('--main', action='store_true', default=False, help='Run the main functions (sorttsv, minibatch, segment, lda, decode, summary)')
    cmd_params.add_argument('--tile', action='store_true', default=False, help='(Main function) Perform tiling step')
    cmd_params.add_argument('--segment', action='store_true', default=False, help='(Main function) Perform hexagon segmentation into FICTURE-compatible format')
    cmd_params.add_argument('--init-lda', action='store_true', default=False, help='(Main function) Initialize model with LDA model training')
    cmd_params.add_argument('--decode', action='store_true', default=False, help='(Main function) Perform pixel-level decoding')
    cmd_params.add_argument('--summary', action='store_true', default=False, help='(Main function) Generate a JSON file summarizing all fixture parameters for which outputs are available in the <out-dir>.')
    cmd_params.add_argument('--skip-coarse-report', action='store_true', default=False, help='(Optional) Skip visualization and report generation for init-lda step')

    inout_params = parser.add_argument_group("Input/Output Parameters", "Input and output parameters for FICTURE")
    inout_params.add_argument('--out-dir', required= True, type=str, help='Output directory')
    inout_params.add_argument('--out-json', type=str, default=None, help="Output JSON file for summarizing the ficture parameters (default: <out-dir>/ficture.params.json)")
    inout_params.add_argument('--in-transcript', type=str, default=None, help='Path to the input unsorted transcript-indexed SGE file in TSV format (default: <out-dir>/transcripts.unsorted.tsv.gz)')
    inout_params.add_argument('--in-minmax', type=str, default=None, help='Path to the input coordinate minmax TSV file. (default: <out-dir>/coordinate_minmax.tsv)')
    inout_params.add_argument('--in-feature', type=str, default=None,  help='Path to the input UMI count per gene TSV file.(default: feature.clean.tsv.gz).')
    inout_params.add_argument('--in-feature-ficture', type=str, default=None, help='(Optional) Use --in-feature-ficture to provide a feature file for FICTURE analysis if such feature file exists. Alternatively, see "Feature Customizing Auxiliary Parameters" to customize the features in FICTURE analysis.')

    key_params = parser.add_argument_group("Key Parameters", "Key parameters that requires user's attention")
    key_params.add_argument('--width', type=str, default=None, help='Comma-separated hexagon flat-to-flat widths (in um) for LDA training (default: None)')
    key_params.add_argument('--n-factor', type=str, default=None, help='Comma-separated list of factor counts for LDA training.')
    key_params.add_argument('--anchor-res', type=int, default=6, help='Anchor resolution for decoding (default: 6)')
    key_params.add_argument('--radius-buffer', type=int, default=1, help='Buffer to radius(=anchor_res + radius_buffer) for pixel-level decoding (default: 1)')

    # env params
    env_params = parser.add_argument_group("ENV Parameters", "Environment parameters, e.g., tools.")
    env_params.add_argument('--gzip', type=str, default="gzip", help='Path to gzip binary. For faster processing, use "pigz -p 4"')
    env_params.add_argument('--sort', type=str, default="sort", help='Path to sort binary. For faster processing, you may add arguments like "sort -T /path/to/new/tmpdir --parallel=20 -S 10G"')
    env_params.add_argument('--sort-mem', type=str, default="1G", help='Memory size for each process')
    env_params.add_argument('--spatula', type=str, default=f"spatula",  help='Path to spatula binary') # default=f"{repo_dir}/submodules/spatula/bin/spatula",
    env_params.add_argument('--ficture2', type=str, required=True,  help='Path to punkst(ficture2) repository')
    env_params.add_argument('--python', type=str, default="python3",  help='Python3 binary')

    # AUX gene-filtering params
    aux_ftrfilter_params = parser.add_argument_group( "Feature Customizing Auxiliary Parameters",
                                                      "Auxiliary parameters for customizing features in FICTURE analysis without modifying the original input feature TSV file. This ensures the original feature TSV file is retained in the output JSON file for downstream processing .")
    # given the input sge should be standardized, the csv-delim, csv-colname-feature-name, ftr-delim, ftr-colname-feature-name are not necessary
<<<<<<< HEAD
    aux_ftrfilter_params.add_argument('--filter-by-overlapping-features', action='store_true', default=False, help='When the input SGE is stitched SGE, it is optional to filter the features in FICTURE analysis by only shared features')
    aux_ftrfilter_params.add_argument('--in-feature-dist', type=str, default=None, help='Path to the input feature distribution file. This file is used to identify overlapping features for FICTURE analysis. (default: None)')
    aux_ftrfilter_params.add_argument('--min-ct-per-ftr-tile', type=int, default=0, help='Apply a minimum count to filter overlapping feature. Filtering process will be applied if --min-ct-per-overlapftr > 0. (default: 0)')
    #aux_ftrfilter_params.add_argument('--out-feature-ficture', type=str, default="features.ficture.tsv.gz", help='File name for the output TSV file of feature used in FICTURE analysis (default: None)')
=======
    # aux_ftrfilter_params.add_argument('--out-ficture-feature', type=str, default="features.ficture.tsv.gz", help='File name for the output TSV file of feature used in FICTURE analysis (default: None)')
>>>>>>> 49aa14f1
    # aux_ftrfilter_params.add_argument('--include-feature-list', type=str, default=None, help='A file containing a list of input genes to be included (feature name of IDs) (default: None)')
    # aux_ftrfilter_params.add_argument('--exclude-feature-list', type=str, default=None, help='A file containing a list of input genes to be excluded (feature name of IDs) (default: None)')
    # aux_ftrfilter_params.add_argument('--include-feature-substr', type=str, default=None, help='A substring of feature/gene names to be included (default: None)')
    # aux_ftrfilter_params.add_argument('--exclude-feature-substr', type=str, default=None, help='A substring of feature/gene names to be excluded (default: None)')
    aux_ftrfilter_params.add_argument('--include-feature-regex', type=str, default=None, help='A regex pattern of feature/gene names to be included (default: None)')
    aux_ftrfilter_params.add_argument('--exclude-feature-regex', type=str, default=None, help='A regex pattern of feature/gene names to be excluded (default: None)')
    # type regex
    # aux_ftrfilter_params.add_argument('--include-feature-type-regex', type=str, default=None, help='A regex pattern of feature/gene type to be included (default: None). When --include-feature-type-regex, use --colname-feature-type or --feature-type-ref to provide gene type information.') # (e.g. protein_coding|lncRNA)
    # aux_ftrfilter_params.add_argument('--colname-feature-type', type=str, default=None, help='Column name in the --in-transcript that has gene type information (default: None). ')
    # aux_ftrfilter_params.add_argument('--feature-type-ref', type=str, default=None, help='Specify the path to a tab-separated reference file to provide gene type information for each each per row (default: None)')
    # aux_ftrfilter_params.add_argument('--feature-type-ref-colidx-name', type=str, default=None, help='Column index for gene name in the reference file (default: None).')
    # aux_ftrfilter_params.add_argument('--feature-type-ref-colidx-type', type=str, default=None, help='Column index for gene type in the reference file (default: None).')

    # aux params
    aux_params = parser.add_argument_group("Auxiliary Parameters", "Auxiliary parameters (using default is recommended)")
    # input column indexes
    aux_params.add_argument('--colidx-x',  type=int, default=1, help='Column index for X-axis in the --in-transcript (default: 1)')
    aux_params.add_argument('--colidx-y',  type=int, default=2, help='Column index for Y-axis in the --in-transcript (default: 2)')
    aux_params.add_argument('--colname-count', type=str, default="count", help='Columns from the input transcript file to be used as key for count')
    aux_params.add_argument('--colname-feature', type=str, default="gene", help='Columns from the input transcript file to be used as key for feature name')
    aux_params.add_argument('--tile-size', type=int, default=500, help='Tile size for tiling (default: 500)')
    aux_params.add_argument('--tile-buffer', type=int, default=1000, help='Tile buffer for tiling (default: 1000)')
    aux_params.add_argument('--seed', type=int, default=1, help='Random seed for random number generation (default: 0)')
    # segmentation - ficture
    aux_params.add_argument('--min-ct-per-unit-hexagon', type=int, default=50, help='Minimum count per hexagon in hexagon segmentation in FICTURE compatible format (default: 50)')
    # minibatch
    aux_params.add_argument('--minibatch-size', type=int, default=500, help='Batch size used in minibatch processing (default: 500)')
    #aux_params.add_argument('--minibatch-buffer', type=int, default=30, help='Batch buffer used in minibatch processing (default: 30)')
    # train
    aux_params.add_argument('--train-epoch', type=int, default=2, help='Training epoch for LDA model (default: 2)')
    #aux_params.add_argument('--train-epoch-id-len', type=int, default=2, help='Training epoch ID length (default: 2)')
    #aux_params.add_argument('--lda-rand-init', type=int, default=10, help='Number of random initialization during model training (default: 10)')
    #aux_params.add_argument('--lda-plot-um-per-pixel', type=float, default=1, help='Image resolution for LDA plot (default: 1)')
    # fit
    aux_params.add_argument('--fit-width',  type=str, default=None, help='Hexagon flat-to-flat width (in um) during model fitting (default: same to train-width)')
    #aux_params.add_argument('--fit-precision', type=float, default=2, help='Output precision of model fitting (default: 2)')
    aux_params.add_argument('--min-ct-per-unit-fit', type=int, default=50, help='Minimum count per hexagon unit during model fitting (default: 20)')
    aux_params.add_argument('--fit-plot-um-per-pixel', type=float, default=1, help='Image resolution for fit coarse plot (default: 1)')   # in Scopeflow, this is set to 2
    # decode
    #aux_params.add_argument('--decode-top-k', type=int, default=3, help='Top K columns to output in pixel-level decoding results (default: 3)')
    #aux_params.add_argument('--decode-block-size', type=int, default=100, help='Block size for pixel decoding output (default: 100)')
    #aux_params.add_argument('--decode-scale', type=int, default=100, help='Scale parameters for pixel decoding output (default: 100)')
    #aux_params.add_argument('--decode-precision', type=float, default=0.01, help='Precision of pixel level decoding (default: 0.01)')
    #aux_params.add_argument('--decode-plot-um-per-pixel', type=float, default=0.5, help='Image resolution for pixel decoding plot (default: 0.5)')
    # merge_by_pixel
    # aux_params.add_argument('--merge-max-dist-um', type=float, default=0.1, help='Maximum distance in um for merging pixel-level decoding results (default: 0.1)')
    # aux_params.add_argument('--merge-max-k', type=int, default=1, help='Maximum number of K columns to output in merged pixel-level decoding results (default: 1)')
    # aux_params.add_argument('--merge-max-p', type=int, default=1, help='Maximum number of P columns to output in merged pixel-level decoding results (default: 1)')
    # color map
    aux_params.add_argument('--cmap-file', type=str, required=True, help='Define the path to the fixed color map (default: <cartloader_dir>/assets/fixed_color_map_60.tsv)')
    # others parameters shared across steps
    aux_params.add_argument('--min-count-train', type=int, default=50, help='Minimum count for training (default: 50)')
    aux_params.add_argument('--min-ct-per-feature', type=int, default=20, help='Minimum count per feature during LDA training, transform and decoding (default: 20)')
    aux_params.add_argument('--de-max-pval', type=float, default=1e-3, help='p-value cutoff for differential expression (default: 1e-3)')
    aux_params.add_argument('--de-min-fold', type=float, default=1.5, help='Fold-change cutoff for differential expression (default: 1.5)')

    if len(_args) == 0:
        parser.print_help()
        sys.exit(1)

    return parser.parse_args(_args)

def define_lda_runs(args):
    assert args.init_lda, "--init-lda must be ON when running define_lda_runs()"
    assert args.width is not None, "When --init-lda is ON, provide at least one train width for LDA training using --train-width"

    if args.n_factor is None:
        print("Warning: --n-factor is not provided for LDA. Using default values: 12,24")
        args.n_factor = "12,24"
    #assert args.n_factor is not None, "When --init-lda is ON, provide at least one n.factor for LDA training using --n-factor"

    train_widths = [int(x) for x in args.width.split(",")] if args.width else [] #and not (args.use_external_model and args.external_model_type == "custom") else []
    n_factors = [int(x) for x in args.n_factor.split(",")] if args.n_factor else []  #and not (args.use_external_model and args.external_model_type == "custom") else []

    train_params= [
        {
         "model_type": "lda",
         "train_width": train_width,
         "n_factor": n_factor,
         "model_id":f"t{train_width}_f{n_factor}",
        }
        for train_width in train_widths
        for n_factor in n_factors
    ]
    return train_params

def define_training_runs(args):
    train_params = define_lda_runs(args)
    return train_params

def define_decode_runs(args):
    decode_runs = []
    train_params = define_training_runs(args)
    for train_param in train_params:
        model_type = train_param["model_type"]
        train_width = train_param["train_width"]
        n_factor = train_param["n_factor"]
        model_id = train_param["model_id"]
        model_prefix = os.path.join(args.out_dir, model_id)
        model_path= f"{model_prefix}.model.tsv"
        fit_widths = [train_width] if args.fit_width is None else [int(x) for x in args.fit_width.split(",")]
        for fit_width in fit_widths:
            decode_id = f"{model_id}_p{fit_width}_a{args.anchor_res}"
            cmap_path = f"{model_prefix}.cmap.tsv" #define_cmap(args, model_id)
            decode_runs.append({
                "model_type": model_type,
                "model_id": model_id,
                "model_path": model_path,
                "decode_id": decode_id,
                "n_factor": n_factor,
                "fit_width": fit_width,
                "cmap_path": cmap_path,
                "prerequisite_path": f"{model_prefix}.done"
            })
    return decode_runs

def run_ficture2(_args):
    """Run all functions in FICTURE by using GNU Makefile
    This function is meant to be used in a local environment that has sufficient resources to run all functions in FICTURE at once.
    This function performs the following tasks:
    (1) Take the input parameters relevant to the FICTURE runs
    (2) Identify the sequence of commands to run FICTURE
    (3) Create a GNU makefile to run the commands in parallel
    (4) Run the GNU makefile
    """
    # args
    args=parse_arguments(_args)

    if args.main:
        args.tile = True
        args.segment = True
        args.init_lda = True
        args.decode = True
        args.summary = True

    #assert not (args.init_lda and args.init_ext), "Cannot choose both --init-lda and --init-ext"

    # input/output/other files
    # dirs
    os.makedirs(args.out_dir, exist_ok=True)
    #os.makedirs(os.path.join(args.out_dir, "tmp"), exist_ok=True)
    
    # start mm
    mm = minimake()

    # in files
    if args.in_transcript is None:
        args.in_transcript = os.path.join(args.out_dir, "transcripts.unsorted.tsv.gz")

<<<<<<< HEAD
    if args.in_minmax is None:
        args.in_minmax = os.path.join(args.out_dir, "coordinate_minmax.tsv")

    if args.in_feature is None:
        args.in_feature = os.path.join(args.out_dir, "feature.clean.tsv.gz")

=======
    # do not require to have the feature and minmax files        
    # if args.in_minmax is None:
    #     args.in_minmax = os.path.join(args.out_dir, "coordinate_minmax.tsv")
    
    # if args.in_feature is None:
    #     args.in_feature = os.path.join(args.out_dir, "feature.clean.tsv.gz")
    
>>>>>>> 49aa14f1
    assert os.path.exists(args.in_transcript), "Provide at least one valid input transcript-indexed SGE file by --in-transcript or --in-cstranscript"
    if args.in_minmax is not None:
        assert os.path.exists(args.in_minmax), "Provide a valid input coordinate minmax file by --in-minmax, or skip specifying it"
    if args.in_feature is not None:
        assert os.path.exists(args.in_feature), "Provide a valid input feature file by --in-feature, or skip specifying it"

    ficture2bin = os.path.join(args.ficture2, "bin/punkst")
    ficture2de = args.python + " " + os.path.join(args.ficture2, "ext/py/de_bulk.py")
    ficture2report = args.python + " " + os.path.join(args.ficture2, "ext/py/factor_report.py")

    # feature customize when enabled 
<<<<<<< HEAD
    if args.in_feature_ficture is not None:
        in_feature_ficture = args.in_feature_ficture
    else:
        in_feature_ficture = args.in_feature
=======
    # if any([args.include_feature_list, args.exclude_feature_list, args.include_feature_substr, args.exclude_feature_substr, args.include_feature_regex, args.exclude_feature_regex, args.include_feature_type_regex]):
    #     if args.in_feature is None:
    #         raise ValueError("When customizing features, provide a valid input feature file by --in-feature")
    #     in_feature_ficture = os.path.join(args.out_dir, args.out_ficture_feature)
    #     in_feature_ficture_record = os.path.join(args.out_dir, args.out_ficture_feature.replace(".tsv.gz", ".record.tsv"))
    #     cmds = cmd_separator([], f"Customizing features for FICTURE analysis...")
    #     cmd = " ".join(["cartloader feature_filtering ",
    #                                 f"--in-csv {args.in_feature}", 
    #                                 f"--out-csv {in_feature_ficture}", 
    #                                 f"--out-record  {in_feature_ficture_record}",
    #                                 f"--include-feature-list {args.include_feature_list}" if args.include_feature_list is not None else "",
    #                                 f"--exclude-feature-list {args.exclude_feature_list}" if args.exclude_feature_list is not None else "",
    #                                 f"--include-feature-substr '{args.include_feature_substr}'" if args.include_feature_substr is not None else "",
    #                                 f"--exclude-feature-substr '{args.exclude_feature_substr}'" if args.exclude_feature_substr is not None else "",
    #                                 f"--include-feature-regex '{args.include_feature_regex}'" if args.include_feature_regex is not None else "",
    #                                 f"--exclude-feature-regex '{args.exclude_feature_regex}'" if args.exclude_feature_regex is not None else "",
    #                                 f"--include-feature-type-regex {args.include_feature_type_regex} --feature-type-ref {args.in_transcript} --feature-type-ref-colname-name gene --feature-type-ref-colname-type {args.colname_feature_type}" if args.include_feature_type_regex is not None and args.colname_feature_type is not None else "",
    #                                 f"--include-feature-type-regex {args.include_feature_type_regex} --feature-type-ref {args.feature_type_ref} --feature-type-ref-colidx-name {args.feature_type_ref_colidx_name}  --feature-type-ref-colidx-type {args.feature_type_ref_colidx_type}" if args.include_feature_type_regex is not None and args.feature_type_ref is not None else "",
    #                                 f"--log"
    #                                 ]) 
    #     cmds.append(cmd)
    #     mm.add_target(in_feature_ficture, [args.in_transcript], cmds)
    # else:
    #     in_feature_ficture = args.in_feature
    
    in_feature_ficture = args.in_feature
    # if args.include_feature_regex is None:
    #     args.include_feature_regex = ".*"
    # if args.exclude_feature_regex is None:
    #     args.exclude_feature_regex = "___NONE___"
>>>>>>> 49aa14f1

    if args.filter_by_overlapping_features:
        assert os.path.exists(args.in_feature_dist), f"Provide a valid input feature distribution file by --in-feature-dist"
        #cmds = cmd_separator([], f"Customizing features for FICTURE analysis: limited to shared features and features with a minimal count in the stitched SGE...")
        overlapping_feature = os.path.join(args.out_dir, "feature.overlapping.tsv.gz") if args.min_ct_per_ftr_tile == 0 else os.path.join(args.out_dir, f"feature.overlapping.min{args.min_ct_per_ftr_tile}.tsv.gz")
        cmd = " ".join(["cartloader feature_overlapping",
                                    f"--in-dist {args.in_feature_dist}", 
                                    f"--in-feature {in_feature_ficture}",
                                    f"--output {overlapping_feature}", 
                                    f"--min-ct-per-ftr-tile {args.min_ct_per_ftr_tile}",
                                    f"--colname-count {args.colname_count}",
                                    f"--log"
                                    ])
        # execute the command
        if os.path.exists(overlapping_feature):
            print(f"Warning: {overlapping_feature} already exists. Skipping the command.")
        else:
            os.system(cmd)
        #cmds.append(cmd)
        #mm.add_target(overlapping_feature, [args.in_feature_dist, in_feature_ficture], cmds)
        in_feature_ficture = overlapping_feature
    
    # if any([args.include_feature_list, args.exclude_feature_list, args.include_feature_substr, args.exclude_feature_substr, args.include_feature_regex, args.exclude_feature_regex, args.include_feature_type_regex]):
    #     in_feature_ficture = os.path.join(args.out_dir, args.out_feature_ficture)
    #     in_feature_ficture_record = os.path.join(args.out_dir, args.out_feature_ficture.replace(".tsv.gz", ".record.tsv"))
    #     cmds = cmd_separator([], f"Customizing features for FICTURE analysis...")
    #     cmd = " ".join(["cartloader feature_filtering",
    #                                 f"--in-csv {in_feature_customize}", 
    #                                 f"--out-csv {in_feature_ficture}", 
    #                                 f"--out-record  {in_feature_ficture_record}",
    #                                 f"--include-feature-list {args.include_feature_list}" if args.include_feature_list is not None else "",
    #                                 f"--exclude-feature-list {args.exclude_feature_list}" if args.exclude_feature_list is not None else "",
    #                                 f"--include-feature-substr '{args.include_feature_substr}'" if args.include_feature_substr is not None else "",
    #                                 f"--exclude-feature-substr '{args.exclude_feature_substr}'" if args.exclude_feature_substr is not None else "",
    #                                 f"--include-feature-regex '{args.include_feature_regex}'" if args.include_feature_regex is not None else "",
    #                                 f"--exclude-feature-regex '{args.exclude_feature_regex}'" if args.exclude_feature_regex is not None else "",
    #                                 f"--include-feature-type-regex {args.include_feature_type_regex} --feature-type-ref {args.in_transcript} --feature-type-ref-colname-name gene --feature-type-ref-colname-type {args.colname_feature_type}" if args.include_feature_type_regex is not None and args.colname_feature_type is not None else "",
    #                                 f"--include-feature-type-regex {args.include_feature_type_regex} --feature-type-ref {args.feature_type_ref} --feature-type-ref-colidx-name {args.feature_type_ref_colidx_name}  --feature-type-ref-colidx-type {args.feature_type_ref_colidx_type}" if args.include_feature_type_regex is not None and args.feature_type_ref is not None else "",
    #                                 f"--log"
    #                                 ]) 
    #     cmds.append(cmd)
    #     mm.add_target(in_feature_ficture, [args.in_cstranscript, in_feature_customize], cmds)
    # else:
    #     in_feature_ficture = in_feature_customize

    # out files
    if args.out_json is None:
        args.out_json = os.path.join(args.out_dir, f"ficture.params.json")

    # 1. tiling :
    if args.tile:
        scheck_app(args.gzip)

        cmds = cmd_separator([], f"Creating tiled tsv from {os.path.basename(args.in_transcript)}...")
        # if args.in_transcript.endswith(".gz"):
        #     tsv_plain = f"{args.out_dir}/transcripts.tsv"
        #     cmds.append(f"{args.gzip} -dc {args.in_transcript} > {tsv_plain}")
        # else:
        #     tsv_plain = f"{args.in_transcript}"
                            
        cmd = " ".join([
            ficture2bin, "pts2tiles",
            f"--in-tsv {args.in_transcript}",
            f"--out-prefix {args.out_dir}/transcripts.tiled",
            f"--icol-x {args.colidx_x-1}",
            f"--icol-y {args.colidx_y-1}",
            f"--icol-feature 2",
            f"--icol-int 3",
            f"--skip 1",
            f"--temp-dir {args.out_dir}/tmp",
            f"--tile-size {args.tile_size}",
            f"--tile-buffer {args.tile_buffer}",
            f"--threads {args.threads}"
        ])
        cmds.append(cmd)

        # if args.in_transcript.endswith(".gz"):
        #     cmds.append(f"rm -f {tsv_plain}")

        ## write the feature file as needed
        if in_feature_ficture is not None:
            feature_plain = f"{args.out_dir}/transcripts.tiled.selected_features.hdr.tsv"
            feature_nohdr = f"{args.out_dir}/transcripts.tiled.selected_features.tsv"
            with flexopen(in_feature_ficture, "rt") as f:
                with open(feature_plain, "wt") as wf:
                    with open(feature_nohdr, "wt") as wf2:
                        wf.write(f.readline())
                        for line in f:
                            toks = line.strip().split("\t")
                            count = int(toks[-1])
                            if count >= args.min_ct_per_feature:
                                wf.write(line)
                                wf2.write(line)
        else: ## if feature file is not provided, create one from the input transcript file
            feature_plain = f"{args.out_dir}/transcripts.tiled.features.hdr.tsv"
            feature_nohdr = f"{args.out_dir}/transcripts.tiled.features.tsv"
            in_feature = feature_plain
            in_feature_ficture = feature_plain
            args.in_feature = feature_plain
            cmds.append(f"(echo {args.colname_feature} {args.colname_count} | tr ' ' '\\t'; cat {feature_nohdr};) > {feature_plain}")

        if args.in_minmax is None: ## specify minmax file if not provided
            args.in_minmax = os.path.join(args.out_dir, "transcripts.tiled.coord_range.tsv")
        

        cmds.append(f"[ -f {args.out_dir}/transcripts.tiled.tsv ] && [ -f {args.out_dir}/transcripts.tiled.index ] && touch {args.out_dir}/transcripts.tiled.done" )
        mm.add_target(f"{args.out_dir}/transcripts.tiled.done", [args.in_transcript], cmds)

    # 2. segment
    if args.segment:
        scheck_app(args.gzip)
        assert args.width is not None, "When --segment, provide at least one hexagon width for segmentation in FICTURE-compatible format using --hexagon-width"
        hexagon_widths=[int(x) for x in args.width.split(",")]

        for hexagon_width in hexagon_widths:
            hexagon_prefix=f"{args.out_dir}/hexagon.d_{hexagon_width}"
            cmds = cmd_separator([], f"Creating hexagon-indexed SGE in FICTURE-compatible format for {hexagon_width}um...")
            cmd = " ".join([
                ficture2bin, "tiles2hex",
                f"--in-tsv {args.out_dir}/transcripts.tiled.tsv",
                f"--in-index {args.out_dir}/transcripts.tiled.index",  
                f"--feature-dict {feature_nohdr}",
                f"--icol-x {args.colidx_x-1}",
                f"--icol-y {args.colidx_y-1}",
                f"--icol-feature 2",
                f"--icol-int 3",
                f"--out {hexagon_prefix}.tsv",
                f"--temp-dir {args.out_dir}/tmp/{hexagon_width}",
                f"--threads {args.threads}",
                f"--hex-grid-dist {hexagon_width}",
                f"--min-count {args.min_ct_per_unit_hexagon}"
                ])
<<<<<<< HEAD
            cmds.append(cmd)
            cmds.append(f"{args.sort} -S {args.sort_mem} -k 1,1n {hexagon_prefix}.tsv > {hexagon_prefix}.randomized.tsv")
=======
            cmds.append(cmd)                
            cmds.append(f"{args.sort} -S {args.sort_mem} -k 1,1 {hexagon_prefix}.tsv > {hexagon_prefix}.randomized.tsv")
>>>>>>> 49aa14f1
            cmds.append(f"rm -f {hexagon_prefix}.tsv")
            cmds.append(f"[ -f {hexagon_prefix}.randomized.tsv ] && [ -f {hexagon_prefix}.json ] && touch {hexagon_prefix}.done" )
            mm.add_target(f"{hexagon_prefix}.done", [f"{args.out_dir}/transcripts.tiled.done"], cmds)

    # 3. lda
    if args.init_lda:
        lda_runs = define_lda_runs(args)
        for lda_params in lda_runs:
            # params & prefix
            train_width = lda_params["train_width"]
            n_factor = lda_params["n_factor"]

            model_id = lda_params["model_id"]
            model_prefix = os.path.join(args.out_dir, model_id)

            lda_fillr = int(train_width // 2 + 1)
            # files
            hexagon = f"{args.out_dir}/hexagon.d_{train_width}.randomized.tsv"
            meta = f"{args.out_dir}/hexagon.d_{train_width}.json"
            lda_model_matrix = f"{model_prefix}.model.tsv"
            lda_fit_tsv = f"{model_prefix}.results.tsv"
#           lda_postcount_tsv = f"{model_prefix}.pseudobulk.tsv"
            lda_de = f"{model_prefix}.bulk_chisq.tsv"
            # 1) fit model
            cmds = cmd_separator([], f"LDA training for {train_width}um and {n_factor} factors...")
            cmd = " ".join([
                ficture2bin, "lda4hex",
                f"--in-data {hexagon}",
                f"--in-meta {meta}",
                f"--out-prefix {model_prefix}.unsorted",
                f"--n-topics {n_factor}",
                f"--transform",
                f"--min-count-train {args.min_count_train}",
                f"--min-count-per-feature {args.min_ct_per_feature}",
                f"--features {feature_nohdr}",
                f"--include-feature-regex '{args.include_feature_regex}'" if args.include_feature_regex is not None else "",
                f"--exclude-feature-regex '{args.exclude_feature_regex}'" if args.exclude_feature_regex is not None else "",
                f"--minibatch-size {args.minibatch_size}",
                f"--seed {args.seed}",
                f"--n-epochs {args.train_epoch}",
                f"--threads {args.threads}",
                ])
            cmds.append(cmd)
            #cmd = f"cut -f 2- {model_prefix}.unsorted.results.tsv > {model_prefix}.unsorted.results.nohex.tsv"
            #cmds.append(cmd)
            cmd = " ".join([
                args.spatula, "append-topk-tsv",
                f"--in-model {model_prefix}.unsorted.model.tsv",
                f"--in-json {meta}",
                f"--out-model {model_prefix}.model.tsv",
                f"--reorder",
                f"--in-tsv {model_prefix}.unsorted.results.tsv",
                f"--out-tsv {model_prefix}.results.tsv.gz",
                f"--offset-model 1"
            ])
            cmds.append(cmd)
            #cmds.append(f"rm -f {model_prefix}.unsorted.model.tsv {model_prefix}.unsorted.results.tsv {model_prefix}.unsorted.results.nohex.tsv")
            cmds.append(f"rm -f {model_prefix}.unsorted.model.tsv {model_prefix}.unsorted.results.tsv")
            cmds.append(f"[ -f {lda_fit_tsv}.gz ] && [ -f {lda_model_matrix} ] && touch {model_prefix}.done" )
            mm.add_target(f"{model_prefix}.done", [f"{args.out_dir}/transcripts.tiled.done", f"{args.out_dir}/hexagon.d_{train_width}.done"], cmds)

            # create color table
            out_cmap = f"{model_prefix}.cmap.tsv"
            with open(args.cmap_file, "r") as f:
                with open(out_cmap, "w") as f2:
                    for i in range(n_factor+1):
                        f2.write(f.readline())

            # 2) DE
            cmds = cmd_separator([], f" LDA DE/report for {train_width}um and {n_factor} factors...")
            cmds.append(f"{ficture2de} --input {lda_model_matrix} --output {lda_de} --feature_label Feature --min_ct_per_feature {args.min_ct_per_feature} --max_pval_output {args.de_max_pval} --min_fold_output {args.de_min_fold}")
            cmd = " ".join([
                ficture2report,
                f"--de {lda_de}",
                f"--pseudobulk {lda_model_matrix}",
                f"--feature_label Feature",
                f"--color_table {out_cmap}",
                f"--output_pref {model_prefix}"
                ])
            cmds.append(cmd)
            cmds.append(f"[ -f {lda_de} ] && [ -f {model_prefix}.cmap.tsv ] && [ -f {model_prefix}.factor.info.html ] && touch {model_prefix}_summary.done")
            #cmds.append(f"[ -f {lda_de} ] && touch {model_prefix}_summary.done")
            mm.add_target(f"{model_prefix}_summary.done", [f"{model_prefix}.done"], cmds)

    if args.decode:
        scheck_app(args.sort)
        tiled_tsv = f"{args.out_dir}/transcript.tiled.tsv"
        decode_runs = define_decode_runs(args)
        for decode_params in decode_runs:
            # input
            model_prefix = os.path.join(args.out_dir, decode_params["model_id"])
            model_path = decode_params["model_path"]
            cmap_path = decode_params["cmap_path"]
            # prerequisities
            fit_prereq = decode_params["prerequisite_path"]
            # params & prefix
            fit_width = decode_params["fit_width"]
            decode_id = decode_params["decode_id"]
            decode_prefix = os.path.join(args.out_dir, decode_id)

            fit_n_move = int(fit_width / args.anchor_res)
            decode_postcount = f"{decode_prefix}.pseudobulk.tsv"
            decode_fit_tsv = f"{decode_prefix}.tsv"
            decode_de = f"{decode_prefix}.bulk_chisq.tsv"
            #1) transform/fit
            cmds=cmd_separator([], f"Creating decode, ID: {decode_id}")
            cmd = " ".join([
                ficture2bin, "pixel-decode",
                f"--model {model_path}",
                f"--in-tsv {args.out_dir}/transcripts.tiled.tsv",
                f"--in-index {args.out_dir}/transcripts.tiled.index",
                f"--temp-dir {args.out_dir}/tmp/{decode_id}",
                f"--out {decode_prefix}.tsv",
                f"--icol-x {args.colidx_x-1}",
                f"--icol-y {args.colidx_y-1}",
                f"--icol-feature 2",
                f"--icol-val 3",
                f"--hex-grid-dist {fit_width}",
                f"--n-moves {fit_n_move}",
                f"--pixel-res 0.5",
                f"--threads {args.threads}",
                f"--seed {args.seed}",
                f"--output-original"
                ])
            cmds.append(cmd)
            cmds.append(f"[ -f {decode_fit_tsv} ] && [ -f {decode_postcount} ] && touch {decode_prefix}.done" )
            mm.add_target(f"{decode_prefix}.done", [f"{args.out_dir}/transcripts.tiled.done", f"{model_prefix}.done"], cmds)

            # 3) DE/report
            cmds=cmd_separator([], f"Decode DE and report, ID: {decode_id}")
            # - transform-DE
            cmd = " ".join([
                ficture2de,
                f"--input {decode_postcount}",
                f"--output {decode_de}",
                f"--min_ct_per_feature {args.min_ct_per_feature}",
                f"--max_pval_output {args.de_max_pval}",
                f"--min_fold_output {args.de_min_fold}",
                f"--feature_label Feature"
                ])
            cmds.append(cmd)
            # - transform-report
            cmd = " ".join([
                ficture2report,
                f"--de {decode_de}",
                f"--pseudobulk {decode_postcount}",
                f"--feature_label Feature",
                f"--color_table {cmap_path}",
                f"--output_pref {decode_prefix}"
                ])
            cmds.append(cmd)
            # compress the decode tsv file
            cmd = " ".join([
                args.gzip, "-f", decode_fit_tsv
            ])
            cmds.append(cmd)
            # - done & target
            cmds.append(f"[ -f {decode_de} ] && [ -f {decode_prefix}.factor.info.html ] && [ -f {decode_fit_tsv}.gz ] && touch {decode_prefix}_summary.done")
            mm.add_target(f"{decode_prefix}_summary.done", [f"{decode_prefix}.done", cmap_path], cmds)

            # 4) visualization
            cmds=cmd_separator([], f"Decode visualization, ID: {decode_id}")
            cmd = " ".join([
                f"{args.gzip} -dc {decode_fit_tsv}.gz |",
                ficture2bin, "draw-pixel-factors",
                f"--in-tsv /dev/stdin",
                f"--header-json {decode_prefix}.json",
                f"--in-color {cmap_path}",
                f"--out {decode_prefix}.png",
                f"--scale 1",
                f"--range {args.in_minmax}"
                ])
            cmds.append(cmd)
            mm.add_target(f"{decode_prefix}.png", [f"{decode_prefix}_summary.done", cmap_path], cmds)

    if args.summary:
        prerequisities=[]
        summary_aux_args=[]
        # lda or external model
        if args.init_lda:
            summary_aux_args_models = ["--lda-model"]
            train_params = define_lda_runs(args)
            for train_param in train_params:
                train_width = train_param["train_width"]
                n_factor = train_param["n_factor"]
                model_prefix = os.path.join(args.out_dir, train_param["model_id"])
                # prerequisities
                prerequisities.append(f"{model_prefix}.done")
                # args
                summary_cmap = f"{model_prefix}.cmap.tsv"
                summary_aux_args_models.append(f"lda,{model_prefix}.model.tsv,{train_param['model_id']},{train_width},{n_factor},{summary_cmap}")
            summary_aux_args.append(" ".join(summary_aux_args_models))
        # projection & decode
        if args.decode:
            summary_aux_args_decode = ["--decode"]
            decode_runs = define_decode_runs(args)
            for decode_params in decode_runs:
                model_type = decode_params["model_type"]
                model_id = decode_params["model_id"]
                fit_width = decode_params["fit_width"]
                decode_id = decode_params["decode_id"]
                # prerequisities
                if args.decode:
                    prerequisities.append(f"{args.out_dir}/{decode_id}.done")
                # args
                if args.decode:
                    summary_aux_args_decode.append(f"{model_type},{model_id},{decode_id},{fit_width},{args.anchor_res}")
            if args.decode and len(summary_aux_args_decode) > 1:
                summary_aux_args.append(" ".join(summary_aux_args_decode))
        # summary
        cmds = cmd_separator([], f"Summarizing output into to the <out_json> files...")
        cmd = " ".join([
            "cartloader", "write_json_for_ficture2",
                "--merge",
                f"--in-transcript {args.in_transcript}",
                f"--in-feature {args.in_feature}", # use the original feature file for SGE
                f"--in-feature-ficture {feature_plain}",
                f"--in-minmax {args.in_minmax}",
                f"--out-dir {args.out_dir}",
                f"--out-json {args.out_json}",
                " ".join(summary_aux_args)
            ])
        cmds.append(cmd)
        mm.add_target(args.out_json, prerequisities, cmds)

    ## write makefile
    if len(mm.targets) == 0:
<<<<<<< HEAD
            logging.error("There is no target to run. Please make sure that ast least one run option was turned on")
            sys.exit(1)

=======
        logging.error("There is no target to run. Please make sure that ast least one run option was turned on")
        sys.exit(1)
    
>>>>>>> 49aa14f1
    make_f = os.path.join(args.out_dir, args.makefn)
    mm.write_makefile(make_f)

    if args.dry_run:
        dry_cmd=f"make -f {make_f} -n {'-B' if args.restart else ''} "
        os.system(dry_cmd)
        print(f"To execute the pipeline, run the following command:\nmake -f {make_f} -j {args.n_jobs} {'-B' if args.restart else ''}")
    else:
        exe_cmd=f"make -f {make_f} -j {args.n_jobs} {'-B' if args.restart else ''}"
        result = subprocess.run(exe_cmd, shell=True)
        if result.returncode != 0:
            print(f"Error in executing: {exe_cmd}")
            sys.exit(1)

if __name__ == "__main__":
    # Get the path to the cartloader repository
    cartloader_repo=os.path.join(os.path.dirname(os.path.dirname(os.path.dirname(os.path.abspath(__file__)))))

    # Get the base file name without extension
    script_name = os.path.splitext(os.path.basename(__file__))[0]

    # Dynamically get the function based on the script name
    func = getattr(sys.modules[__name__], script_name)

    # Call the function with command line arguments
    func(sys.argv[1:])<|MERGE_RESOLUTION|>--- conflicted
+++ resolved
@@ -50,14 +50,10 @@
     aux_ftrfilter_params = parser.add_argument_group( "Feature Customizing Auxiliary Parameters",
                                                       "Auxiliary parameters for customizing features in FICTURE analysis without modifying the original input feature TSV file. This ensures the original feature TSV file is retained in the output JSON file for downstream processing .")
     # given the input sge should be standardized, the csv-delim, csv-colname-feature-name, ftr-delim, ftr-colname-feature-name are not necessary
-<<<<<<< HEAD
     aux_ftrfilter_params.add_argument('--filter-by-overlapping-features', action='store_true', default=False, help='When the input SGE is stitched SGE, it is optional to filter the features in FICTURE analysis by only shared features')
     aux_ftrfilter_params.add_argument('--in-feature-dist', type=str, default=None, help='Path to the input feature distribution file. This file is used to identify overlapping features for FICTURE analysis. (default: None)')
     aux_ftrfilter_params.add_argument('--min-ct-per-ftr-tile', type=int, default=0, help='Apply a minimum count to filter overlapping feature. Filtering process will be applied if --min-ct-per-overlapftr > 0. (default: 0)')
-    #aux_ftrfilter_params.add_argument('--out-feature-ficture', type=str, default="features.ficture.tsv.gz", help='File name for the output TSV file of feature used in FICTURE analysis (default: None)')
-=======
-    # aux_ftrfilter_params.add_argument('--out-ficture-feature', type=str, default="features.ficture.tsv.gz", help='File name for the output TSV file of feature used in FICTURE analysis (default: None)')
->>>>>>> 49aa14f1
+    # aux_ftrfilter_params.add_argument('--out-feature-ficture', type=str, default="features.ficture.tsv.gz", help='File name for the output TSV file of feature used in FICTURE analysis (default: None)')
     # aux_ftrfilter_params.add_argument('--include-feature-list', type=str, default=None, help='A file containing a list of input genes to be included (feature name of IDs) (default: None)')
     # aux_ftrfilter_params.add_argument('--exclude-feature-list', type=str, default=None, help='A file containing a list of input genes to be excluded (feature name of IDs) (default: None)')
     # aux_ftrfilter_params.add_argument('--include-feature-substr', type=str, default=None, help='A substring of feature/gene names to be included (default: None)')
@@ -207,14 +203,6 @@
     if args.in_transcript is None:
         args.in_transcript = os.path.join(args.out_dir, "transcripts.unsorted.tsv.gz")
 
-<<<<<<< HEAD
-    if args.in_minmax is None:
-        args.in_minmax = os.path.join(args.out_dir, "coordinate_minmax.tsv")
-
-    if args.in_feature is None:
-        args.in_feature = os.path.join(args.out_dir, "feature.clean.tsv.gz")
-
-=======
     # do not require to have the feature and minmax files        
     # if args.in_minmax is None:
     #     args.in_minmax = os.path.join(args.out_dir, "coordinate_minmax.tsv")
@@ -222,7 +210,6 @@
     # if args.in_feature is None:
     #     args.in_feature = os.path.join(args.out_dir, "feature.clean.tsv.gz")
     
->>>>>>> 49aa14f1
     assert os.path.exists(args.in_transcript), "Provide at least one valid input transcript-indexed SGE file by --in-transcript or --in-cstranscript"
     if args.in_minmax is not None:
         assert os.path.exists(args.in_minmax), "Provide a valid input coordinate minmax file by --in-minmax, or skip specifying it"
@@ -232,90 +219,7 @@
     ficture2bin = os.path.join(args.ficture2, "bin/punkst")
     ficture2de = args.python + " " + os.path.join(args.ficture2, "ext/py/de_bulk.py")
     ficture2report = args.python + " " + os.path.join(args.ficture2, "ext/py/factor_report.py")
-
-    # feature customize when enabled 
-<<<<<<< HEAD
-    if args.in_feature_ficture is not None:
-        in_feature_ficture = args.in_feature_ficture
-    else:
-        in_feature_ficture = args.in_feature
-=======
-    # if any([args.include_feature_list, args.exclude_feature_list, args.include_feature_substr, args.exclude_feature_substr, args.include_feature_regex, args.exclude_feature_regex, args.include_feature_type_regex]):
-    #     if args.in_feature is None:
-    #         raise ValueError("When customizing features, provide a valid input feature file by --in-feature")
-    #     in_feature_ficture = os.path.join(args.out_dir, args.out_ficture_feature)
-    #     in_feature_ficture_record = os.path.join(args.out_dir, args.out_ficture_feature.replace(".tsv.gz", ".record.tsv"))
-    #     cmds = cmd_separator([], f"Customizing features for FICTURE analysis...")
-    #     cmd = " ".join(["cartloader feature_filtering ",
-    #                                 f"--in-csv {args.in_feature}", 
-    #                                 f"--out-csv {in_feature_ficture}", 
-    #                                 f"--out-record  {in_feature_ficture_record}",
-    #                                 f"--include-feature-list {args.include_feature_list}" if args.include_feature_list is not None else "",
-    #                                 f"--exclude-feature-list {args.exclude_feature_list}" if args.exclude_feature_list is not None else "",
-    #                                 f"--include-feature-substr '{args.include_feature_substr}'" if args.include_feature_substr is not None else "",
-    #                                 f"--exclude-feature-substr '{args.exclude_feature_substr}'" if args.exclude_feature_substr is not None else "",
-    #                                 f"--include-feature-regex '{args.include_feature_regex}'" if args.include_feature_regex is not None else "",
-    #                                 f"--exclude-feature-regex '{args.exclude_feature_regex}'" if args.exclude_feature_regex is not None else "",
-    #                                 f"--include-feature-type-regex {args.include_feature_type_regex} --feature-type-ref {args.in_transcript} --feature-type-ref-colname-name gene --feature-type-ref-colname-type {args.colname_feature_type}" if args.include_feature_type_regex is not None and args.colname_feature_type is not None else "",
-    #                                 f"--include-feature-type-regex {args.include_feature_type_regex} --feature-type-ref {args.feature_type_ref} --feature-type-ref-colidx-name {args.feature_type_ref_colidx_name}  --feature-type-ref-colidx-type {args.feature_type_ref_colidx_type}" if args.include_feature_type_regex is not None and args.feature_type_ref is not None else "",
-    #                                 f"--log"
-    #                                 ]) 
-    #     cmds.append(cmd)
-    #     mm.add_target(in_feature_ficture, [args.in_transcript], cmds)
-    # else:
-    #     in_feature_ficture = args.in_feature
     
-    in_feature_ficture = args.in_feature
-    # if args.include_feature_regex is None:
-    #     args.include_feature_regex = ".*"
-    # if args.exclude_feature_regex is None:
-    #     args.exclude_feature_regex = "___NONE___"
->>>>>>> 49aa14f1
-
-    if args.filter_by_overlapping_features:
-        assert os.path.exists(args.in_feature_dist), f"Provide a valid input feature distribution file by --in-feature-dist"
-        #cmds = cmd_separator([], f"Customizing features for FICTURE analysis: limited to shared features and features with a minimal count in the stitched SGE...")
-        overlapping_feature = os.path.join(args.out_dir, "feature.overlapping.tsv.gz") if args.min_ct_per_ftr_tile == 0 else os.path.join(args.out_dir, f"feature.overlapping.min{args.min_ct_per_ftr_tile}.tsv.gz")
-        cmd = " ".join(["cartloader feature_overlapping",
-                                    f"--in-dist {args.in_feature_dist}", 
-                                    f"--in-feature {in_feature_ficture}",
-                                    f"--output {overlapping_feature}", 
-                                    f"--min-ct-per-ftr-tile {args.min_ct_per_ftr_tile}",
-                                    f"--colname-count {args.colname_count}",
-                                    f"--log"
-                                    ])
-        # execute the command
-        if os.path.exists(overlapping_feature):
-            print(f"Warning: {overlapping_feature} already exists. Skipping the command.")
-        else:
-            os.system(cmd)
-        #cmds.append(cmd)
-        #mm.add_target(overlapping_feature, [args.in_feature_dist, in_feature_ficture], cmds)
-        in_feature_ficture = overlapping_feature
-    
-    # if any([args.include_feature_list, args.exclude_feature_list, args.include_feature_substr, args.exclude_feature_substr, args.include_feature_regex, args.exclude_feature_regex, args.include_feature_type_regex]):
-    #     in_feature_ficture = os.path.join(args.out_dir, args.out_feature_ficture)
-    #     in_feature_ficture_record = os.path.join(args.out_dir, args.out_feature_ficture.replace(".tsv.gz", ".record.tsv"))
-    #     cmds = cmd_separator([], f"Customizing features for FICTURE analysis...")
-    #     cmd = " ".join(["cartloader feature_filtering",
-    #                                 f"--in-csv {in_feature_customize}", 
-    #                                 f"--out-csv {in_feature_ficture}", 
-    #                                 f"--out-record  {in_feature_ficture_record}",
-    #                                 f"--include-feature-list {args.include_feature_list}" if args.include_feature_list is not None else "",
-    #                                 f"--exclude-feature-list {args.exclude_feature_list}" if args.exclude_feature_list is not None else "",
-    #                                 f"--include-feature-substr '{args.include_feature_substr}'" if args.include_feature_substr is not None else "",
-    #                                 f"--exclude-feature-substr '{args.exclude_feature_substr}'" if args.exclude_feature_substr is not None else "",
-    #                                 f"--include-feature-regex '{args.include_feature_regex}'" if args.include_feature_regex is not None else "",
-    #                                 f"--exclude-feature-regex '{args.exclude_feature_regex}'" if args.exclude_feature_regex is not None else "",
-    #                                 f"--include-feature-type-regex {args.include_feature_type_regex} --feature-type-ref {args.in_transcript} --feature-type-ref-colname-name gene --feature-type-ref-colname-type {args.colname_feature_type}" if args.include_feature_type_regex is not None and args.colname_feature_type is not None else "",
-    #                                 f"--include-feature-type-regex {args.include_feature_type_regex} --feature-type-ref {args.feature_type_ref} --feature-type-ref-colidx-name {args.feature_type_ref_colidx_name}  --feature-type-ref-colidx-type {args.feature_type_ref_colidx_type}" if args.include_feature_type_regex is not None and args.feature_type_ref is not None else "",
-    #                                 f"--log"
-    #                                 ]) 
-    #     cmds.append(cmd)
-    #     mm.add_target(in_feature_ficture, [args.in_cstranscript, in_feature_customize], cmds)
-    # else:
-    #     in_feature_ficture = in_feature_customize
-
     # out files
     if args.out_json is None:
         args.out_json = os.path.join(args.out_dir, f"ficture.params.json")
@@ -323,14 +227,7 @@
     # 1. tiling :
     if args.tile:
         scheck_app(args.gzip)
-
         cmds = cmd_separator([], f"Creating tiled tsv from {os.path.basename(args.in_transcript)}...")
-        # if args.in_transcript.endswith(".gz"):
-        #     tsv_plain = f"{args.out_dir}/transcripts.tsv"
-        #     cmds.append(f"{args.gzip} -dc {args.in_transcript} > {tsv_plain}")
-        # else:
-        #     tsv_plain = f"{args.in_transcript}"
-                            
         cmd = " ".join([
             ficture2bin, "pts2tiles",
             f"--in-tsv {args.in_transcript}",
@@ -347,11 +244,18 @@
         ])
         cmds.append(cmd)
 
-        # if args.in_transcript.endswith(".gz"):
-        #     cmds.append(f"rm -f {tsv_plain}")
-
-        ## write the feature file as needed
+        if args.in_minmax is None: ## specify minmax file if not provided
+            args.in_minmax = os.path.join(args.out_dir, "transcripts.tiled.coord_range.tsv")
+        
+        # feature file
+        if args.in_feature_ficture is None:
+            in_feature_ficture = args.in_feature_ficture
+        else:
+            in_feature_ficture = args.in_feature
+        
+        ## Features step 1. write the feature file from the tiled SGE
         if in_feature_ficture is not None:
+            in_feature_ficture_flag = in_feature_ficture
             feature_plain = f"{args.out_dir}/transcripts.tiled.selected_features.hdr.tsv"
             feature_nohdr = f"{args.out_dir}/transcripts.tiled.selected_features.tsv"
             with flexopen(in_feature_ficture, "rt") as f:
@@ -365,19 +269,39 @@
                                 wf.write(line)
                                 wf2.write(line)
         else: ## if feature file is not provided, create one from the input transcript file
+            in_feature_ficture_flag = f"{args.out_dir}/transcripts.tiled.done"
             feature_plain = f"{args.out_dir}/transcripts.tiled.features.hdr.tsv"
             feature_nohdr = f"{args.out_dir}/transcripts.tiled.features.tsv"
-            in_feature = feature_plain
             in_feature_ficture = feature_plain
             args.in_feature = feature_plain
             cmds.append(f"(echo {args.colname_feature} {args.colname_count} | tr ' ' '\\t'; cat {feature_nohdr};) > {feature_plain}")
-
-        if args.in_minmax is None: ## specify minmax file if not provided
-            args.in_minmax = os.path.join(args.out_dir, "transcripts.tiled.coord_range.tsv")
         
-
         cmds.append(f"[ -f {args.out_dir}/transcripts.tiled.tsv ] && [ -f {args.out_dir}/transcripts.tiled.index ] && touch {args.out_dir}/transcripts.tiled.done" )
         mm.add_target(f"{args.out_dir}/transcripts.tiled.done", [args.in_transcript], cmds)
+
+        #  Features step 2. generate overlapping features for FICTURE analysis
+        if args.filter_by_overlapping_features:
+            cmds = cmd_separator([], f"Customizing features for FICTURE analysis: limited to shared features and features with a minimal count in the stitched SGE...")
+            feature_overlapping_plain = os.path.join(args.out_dir, "transcripts.tiled.overlapping_features.hdr.tsv") if args.min_ct_per_ftr_tile == 0 else os.path.join(args.out_dir, f"transcripts.tiled.overlapping_features.min{args.min_ct_per_ftr_tile}.hdr.tsv")
+            cmd = " ".join(["cartloader feature_overlapping",
+                                        f"--in-dist {args.in_feature_dist}", 
+                                        f"--in-feature {in_feature_ficture}",
+                                        f"--output {feature_overlapping_plain}", 
+                                        f"--min-ct-per-ftr-tile {args.min_ct_per_ftr_tile}",
+                                        f"--colname-count {args.colname_count}",
+                                        f"--colname-feature-name {args.colname_feature}",
+                                        f"--log"
+                                        ])
+            cmds.append(cmd)
+            mm.add_target(feature_overlapping_plain, [args.in_feature_dist, in_feature_ficture_flag], cmds)
+            
+            feature_overlapping_nohdr = os.path.join(args.out_dir, "transcripts.tiled.overlapping_features.tsv") if args.min_ct_per_ftr_tile == 0 else os.path.join(args.out_dir, f"transcripts.tiled.overlapping_features.min{args.min_ct_per_ftr_tile}.tsv")
+            cmds = cmd_separator([], f"Generating feature without header for overlapping features...")
+            cmds.append(f"cat {feature_overlapping_plain} | tail +2 > {feature_overlapping_nohdr}")
+            mm.add_target(feature_overlapping_nohdr, [feature_overlapping_plain], cmds)
+            
+            feature_plain = feature_overlapping_plain
+            feature_nohdr = feature_overlapping_nohdr
 
     # 2. segment
     if args.segment:
@@ -403,16 +327,11 @@
                 f"--hex-grid-dist {hexagon_width}",
                 f"--min-count {args.min_ct_per_unit_hexagon}"
                 ])
-<<<<<<< HEAD
-            cmds.append(cmd)
-            cmds.append(f"{args.sort} -S {args.sort_mem} -k 1,1n {hexagon_prefix}.tsv > {hexagon_prefix}.randomized.tsv")
-=======
             cmds.append(cmd)                
             cmds.append(f"{args.sort} -S {args.sort_mem} -k 1,1 {hexagon_prefix}.tsv > {hexagon_prefix}.randomized.tsv")
->>>>>>> 49aa14f1
             cmds.append(f"rm -f {hexagon_prefix}.tsv")
             cmds.append(f"[ -f {hexagon_prefix}.randomized.tsv ] && [ -f {hexagon_prefix}.json ] && touch {hexagon_prefix}.done" )
-            mm.add_target(f"{hexagon_prefix}.done", [f"{args.out_dir}/transcripts.tiled.done"], cmds)
+            mm.add_target(f"{hexagon_prefix}.done", [f"{args.out_dir}/transcripts.tiled.done", feature_nohdr], cmds)
 
     # 3. lda
     if args.init_lda:
@@ -469,7 +388,7 @@
             #cmds.append(f"rm -f {model_prefix}.unsorted.model.tsv {model_prefix}.unsorted.results.tsv {model_prefix}.unsorted.results.nohex.tsv")
             cmds.append(f"rm -f {model_prefix}.unsorted.model.tsv {model_prefix}.unsorted.results.tsv")
             cmds.append(f"[ -f {lda_fit_tsv}.gz ] && [ -f {lda_model_matrix} ] && touch {model_prefix}.done" )
-            mm.add_target(f"{model_prefix}.done", [f"{args.out_dir}/transcripts.tiled.done", f"{args.out_dir}/hexagon.d_{train_width}.done"], cmds)
+            mm.add_target(f"{model_prefix}.done", [f"{args.out_dir}/transcripts.tiled.done", f"{args.out_dir}/hexagon.d_{train_width}.done", feature_nohdr], cmds)
 
             # create color table
             out_cmap = f"{model_prefix}.cmap.tsv"
@@ -586,7 +505,7 @@
             mm.add_target(f"{decode_prefix}.png", [f"{decode_prefix}_summary.done", cmap_path], cmds)
 
     if args.summary:
-        prerequisities=[]
+        prerequisities=[feature_plain]
         summary_aux_args=[]
         # lda or external model
         if args.init_lda:
@@ -637,15 +556,9 @@
 
     ## write makefile
     if len(mm.targets) == 0:
-<<<<<<< HEAD
-            logging.error("There is no target to run. Please make sure that ast least one run option was turned on")
-            sys.exit(1)
-
-=======
         logging.error("There is no target to run. Please make sure that ast least one run option was turned on")
         sys.exit(1)
     
->>>>>>> 49aa14f1
     make_f = os.path.join(args.out_dir, args.makefn)
     mm.write_makefile(make_f)
 
