import sys, os, gzip, argparse, logging, shutil, subprocess
import pandas as pd
from cartloader.utils.minimake import minimake
from cartloader.utils.utils import cmd_separator, scheck_app, add_param_to_cmd, read_minmax, flexopen

def parse_arguments(_args):
    """Parse command-line arguments."""
    parser = argparse.ArgumentParser(prog=f"cartloader run_ficture2", description="Run FICTURE2")

    run_params = parser.add_argument_group("Run Options", "Run options for FICTURE commands")
    run_params.add_argument('--dry-run', action='store_true', default=False, help='Dry run. Generate only the Makefile without running it')
    run_params.add_argument('--restart', action='store_true', default=False, help='Restart the run. Ignore all intermediate files and start from the beginning')
    run_params.add_argument('--threads', type=int, default=8, help='Maximum number of threads to use in each process')
    run_params.add_argument('--n-jobs', type=int, default=2, help='Number of jobs (processes) to run in parallel')
    run_params.add_argument('--makefn', type=str, default="run_ficture.mk", help='The name of the Makefile to generate (default: run_ficture.mk)')

    cmd_params = parser.add_argument_group("Commands", "FICTURE commands to run together")
    cmd_params.add_argument('--main', action='store_true', default=False, help='Run the main functions (sorttsv, minibatch, segment, lda, decode, summary)')
    cmd_params.add_argument('--tile', action='store_true', default=False, help='(Main function) Perform tiling step')
    cmd_params.add_argument('--segment', action='store_true', default=False, help='(Main function) Perform hexagon segmentation into FICTURE-compatible format')
    cmd_params.add_argument('--init-lda', action='store_true', default=False, help='(Main function) Initialize model with LDA model training')
    cmd_params.add_argument('--decode', action='store_true', default=False, help='(Main function) Perform pixel-level decoding')
    cmd_params.add_argument('--summary', action='store_true', default=False, help='(Main function) Generate a JSON file summarizing all fixture parameters for which outputs are available in the <out-dir>.')
    cmd_params.add_argument('--skip-coarse-report', action='store_true', default=False, help='(Optional) Skip visualization and report generation for init-lda step')

    inout_params = parser.add_argument_group("Input/Output Parameters", "Input and output parameters for FICTURE")
    inout_params.add_argument('--out-dir', required= True, type=str, help='Output directory')
    inout_params.add_argument('--out-json', type=str, default=None, help="Output JSON file for summarizing the ficture parameters (default: <out-dir>/ficture.params.json)")
    inout_params.add_argument('--in-transcript', type=str, default=None, help='Path to the input unsorted transcript-indexed SGE file in TSV format (default: <out-dir>/transcripts.unsorted.tsv.gz)')
    inout_params.add_argument('--in-minmax', type=str, default=None, help='Path to the input coordinate minmax TSV file. (default: <out-dir>/coordinate_minmax.tsv)')
    inout_params.add_argument('--in-feature', type=str, default=None,  help='Path to the input UMI count per gene TSV file.(default: feature.clean.tsv.gz).')
    inout_params.add_argument('--in-feature-ficture', type=str, default=None, help='(Optional) Use --in-feature-ficture to provide a feature file for FICTURE analysis if such feature file exists. Alternatively, see "Feature Customizing Auxiliary Parameters" to customize the features in FICTURE analysis.')

    key_params = parser.add_argument_group("Key Parameters", "Key parameters that requires user's attention")
    key_params.add_argument('--width', type=str, default=None, help='Comma-separated hexagon flat-to-flat widths (in um) for LDA training (default: None)')
    key_params.add_argument('--n-factor', type=str, default=None, help='Comma-separated list of factor counts for LDA training.')
    key_params.add_argument('--anchor-res', type=int, default=6, help='Anchor resolution for decoding (default: 6)')
    key_params.add_argument('--radius-buffer', type=int, default=1, help='Buffer to radius(=anchor_res + radius_buffer) for pixel-level decoding (default: 1)')

    # env params
    env_params = parser.add_argument_group("ENV Parameters", "Environment parameters, e.g., tools.")
    env_params.add_argument('--gzip', type=str, default="gzip", help='Path to gzip binary. For faster processing, use "pigz -p 4"')
    env_params.add_argument('--sort', type=str, default="sort", help='Path to sort binary. For faster processing, you may add arguments like "sort -T /path/to/new/tmpdir --parallel=20 -S 10G"')
    env_params.add_argument('--sort-mem', type=str, default="1G", help='Memory size for each process')
    env_params.add_argument('--spatula', type=str, default=f"spatula",  help='Path to spatula binary') # default=f"{repo_dir}/submodules/spatula/bin/spatula",
    env_params.add_argument('--ficture2', type=str, required=True,  help='Path to punkst(ficture2) repository')
    env_params.add_argument('--python', type=str, default="python3",  help='Python3 binary')

    # AUX gene-filtering params
    aux_ftrfilter_params = parser.add_argument_group( "Feature Customizing Auxiliary Parameters",
                                                    "Auxiliary parameters for customizing features in FICTURE analysis without modifying the original input feature TSV file. This ensures the original feature TSV file is retained in the output JSON file for downstream processing .")
    # given the input sge should be standardized, the csv-delim, csv-colname-feature-name, ftr-delim, ftr-colname-feature-name are not necessary
    aux_ftrfilter_params.add_argument('--out-ficture-feature', type=str, default="features.ficture.tsv.gz", help='File name for the output TSV file of feature used in FICTURE analysis (default: None)')
    aux_ftrfilter_params.add_argument('--include-feature-list', type=str, default=None, help='A file containing a list of input genes to be included (feature name of IDs) (default: None)')
    aux_ftrfilter_params.add_argument('--exclude-feature-list', type=str, default=None, help='A file containing a list of input genes to be excluded (feature name of IDs) (default: None)')
    aux_ftrfilter_params.add_argument('--include-feature-substr', type=str, default=None, help='A substring of feature/gene names to be included (default: None)')
    aux_ftrfilter_params.add_argument('--exclude-feature-substr', type=str, default=None, help='A substring of feature/gene names to be excluded (default: None)')
    aux_ftrfilter_params.add_argument('--include-feature-regex', type=str, default=None, help='A regex pattern of feature/gene names to be included (default: None)')
    aux_ftrfilter_params.add_argument('--exclude-feature-regex', type=str, default=None, help='A regex pattern of feature/gene names to be excluded (default: None)')
    # type regex
    aux_ftrfilter_params.add_argument('--include-feature-type-regex', type=str, default=None, help='A regex pattern of feature/gene type to be included (default: None). When --include-feature-type-regex, use --colname-feature-type or --feature-type-ref to provide gene type information.') # (e.g. protein_coding|lncRNA)
    aux_ftrfilter_params.add_argument('--colname-feature-type', type=str, default=None, help='Column name in the --in-transcript that has gene type information (default: None). ')
    aux_ftrfilter_params.add_argument('--feature-type-ref', type=str, default=None, help='Specify the path to a tab-separated reference file to provide gene type information for each each per row (default: None)')
    aux_ftrfilter_params.add_argument('--feature-type-ref-colidx-name', type=str, default=None, help='Column index for gene name in the reference file (default: None).')
    aux_ftrfilter_params.add_argument('--feature-type-ref-colidx-type', type=str, default=None, help='Column index for gene type in the reference file (default: None).')

    # aux params
    aux_params = parser.add_argument_group("Auxiliary Parameters", "Auxiliary parameters (using default is recommended)")
    # input column indexes
    aux_params.add_argument('--colidx-x',  type=int, default=1, help='Column index for X-axis in the --in-transcript (default: 1)')
    aux_params.add_argument('--colidx-y',  type=int, default=2, help='Column index for Y-axis in the --in-transcript (default: 2)')
    aux_params.add_argument('--colname-count', type=str, default="count", help='Columns from the input transcript file to be used as key')
    aux_params.add_argument('--tile-size', type=int, default=500, help='Tile size for tiling (default: 500)')
    aux_params.add_argument('--tile-buffer', type=int, default=1000, help='Tile buffer for tiling (default: 1000)')
    aux_params.add_argument('--seed', type=int, default=1, help='Random seed for random number generation (default: 0)')
    # segmentation - ficture
    aux_params.add_argument('--min-ct-per-unit-hexagon', type=int, default=50, help='Minimum count per hexagon in hexagon segmentation in FICTURE compatible format (default: 50)')
    # minibatch
    aux_params.add_argument('--minibatch-size', type=int, default=500, help='Batch size used in minibatch processing (default: 500)')
    aux_params.add_argument('--minibatch-buffer', type=int, default=30, help='Batch buffer used in minibatch processing (default: 30)')
    # train
    aux_params.add_argument('--train-epoch', type=int, default=2, help='Training epoch for LDA model (default: 2)')
    aux_params.add_argument('--train-epoch-id-len', type=int, default=2, help='Training epoch ID length (default: 2)')
    aux_params.add_argument('--lda-rand-init', type=int, default=10, help='Number of random initialization during model training (default: 10)')
    aux_params.add_argument('--lda-plot-um-per-pixel', type=float, default=1, help='Image resolution for LDA plot (default: 1)')
    # fit
    aux_params.add_argument('--fit-width',  type=str, default=None, help='Hexagon flat-to-flat width (in um) during model fitting (default: same to train-width)')
    aux_params.add_argument('--fit-precision', type=float, default=2, help='Output precision of model fitting (default: 2)')
    aux_params.add_argument('--min-ct-per-unit-fit', type=int, default=50, help='Minimum count per hexagon unit during model fitting (default: 20)')
    aux_params.add_argument('--fit-plot-um-per-pixel', type=float, default=1, help='Image resolution for fit coarse plot (default: 1)')   # in Scopeflow, this is set to 2
    # decode
    aux_params.add_argument('--decode-top-k', type=int, default=3, help='Top K columns to output in pixel-level decoding results (default: 3)')
    aux_params.add_argument('--decode-block-size', type=int, default=100, help='Block size for pixel decoding output (default: 100)')
    aux_params.add_argument('--decode-scale', type=int, default=100, help='Scale parameters for pixel decoding output (default: 100)')
    aux_params.add_argument('--decode-precision', type=float, default=0.01, help='Precision of pixel level decoding (default: 0.01)')
    aux_params.add_argument('--decode-plot-um-per-pixel', type=float, default=0.5, help='Image resolution for pixel decoding plot (default: 0.5)')
    # merge_by_pixel
    aux_params.add_argument('--merge-max-dist-um', type=float, default=0.1, help='Maximum distance in um for merging pixel-level decoding results (default: 0.1)')
    aux_params.add_argument('--merge-max-k', type=int, default=1, help='Maximum number of K columns to output in merged pixel-level decoding results (default: 1)')
    aux_params.add_argument('--merge-max-p', type=int, default=1, help='Maximum number of P columns to output in merged pixel-level decoding results (default: 1)')
    # color map
    aux_params.add_argument('--cmap-file', type=str, required=True, help='Define the path to the fixed color map (default: <cartloader_dir>/assets/fixed_color_map_60.tsv)')
    # others parameters shared across steps
    aux_params.add_argument('--min-count-train', type=int, default=50, help='Minimum count for training (default: 50)')
    aux_params.add_argument('--min-ct-per-feature', type=int, default=20, help='Minimum count per feature during LDA training, transform and decoding (default: 20)')
    aux_params.add_argument('--de-max-pval', type=float, default=1e-3, help='p-value cutoff for differential expression (default: 1e-3)')
    aux_params.add_argument('--de-min-fold', type=float, default=1.5, help='Fold-change cutoff for differential expression (default: 1.5)')

    if len(_args) == 0:
        parser.print_help()
        sys.exit(1)

    return parser.parse_args(_args)

def define_lda_runs(args):
    assert args.init_lda, "--init-lda must be ON when running define_lda_runs()"
    assert args.width is not None, "When --init-lda is ON, provide at least one train width for LDA training using --train-width"

    if args.n_factor is None:
        print("Warning: --n-factor is not provided for LDA. Using default values: 12,24")
        args.n_factor = "12,24"
    #assert args.n_factor is not None, "When --init-lda is ON, provide at least one n.factor for LDA training using --n-factor"

    train_widths = [int(x) for x in args.width.split(",")] if args.width else [] #and not (args.use_external_model and args.external_model_type == "custom") else []
    n_factors = [int(x) for x in args.n_factor.split(",")] if args.n_factor else []  #and not (args.use_external_model and args.external_model_type == "custom") else []

    train_params= [
        {
         "model_type": "lda",
         "train_width": train_width,
         "n_factor": n_factor,
         "model_id":f"t{train_width}_f{n_factor}",
        }
        for train_width in train_widths
        for n_factor in n_factors
    ]
    return train_params

def define_training_runs(args):
    train_params = define_lda_runs(args)
    return train_params

def define_decode_runs(args):
    decode_runs = []
    train_params = define_training_runs(args)
    for train_param in train_params:
        model_type = train_param["model_type"]
        train_width = train_param["train_width"]
        n_factor = train_param["n_factor"]
        model_id = train_param["model_id"]
        model_prefix = os.path.join(args.out_dir, model_id)
        model_path= f"{model_prefix}.model.tsv"
        fit_widths = [train_width] if args.fit_width is None else [int(x) for x in args.fit_width.split(",")]
        for fit_width in fit_widths:
            decode_id = f"{model_id}_p{fit_width}_a{args.anchor_res}"
            cmap_path = f"{model_prefix}.cmap.tsv" #define_cmap(args, model_id)
            decode_runs.append({
                "model_type": model_type,
                "model_id": model_id,
                "model_path": model_path,
                "decode_id": decode_id,
                "n_factor": n_factor,
                "fit_width": fit_width,
                "cmap_path": cmap_path,
                "prerequisite_path": f"{model_prefix}.done"
            })
    return decode_runs

def run_ficture2(_args):
    """Run all functions in FICTURE by using GNU Makefile
    This function is meant to be used in a local environment that has sufficient resources to run all functions in FICTURE at once.
    This function performs the following tasks:
    (1) Take the input parameters relevant to the FICTURE runs
    (2) Identify the sequence of commands to run FICTURE
    (3) Create a GNU makefile to run the commands in parallel
    (4) Run the GNU makefile
    """
    # args
    args=parse_arguments(_args)

    if args.main:
        args.tile = True
        args.segment = True
        args.init_lda = True
        args.decode = True
        args.summary = True

    #assert not (args.init_lda and args.init_ext), "Cannot choose both --init-lda and --init-ext"

    # input/output/other files
    # dirs
    os.makedirs(args.out_dir, exist_ok=True)
    #os.makedirs(os.path.join(args.out_dir, "tmp"), exist_ok=True)
    
    # start mm
    mm = minimake()

    # in files
    if args.in_transcript is None:
        args.in_transcript = os.path.join(args.out_dir, "transcripts.unsorted.tsv.gz")

    if args.in_minmax is None:
        args.in_minmax = os.path.join(args.out_dir, "coordinate_minmax.tsv")

    if args.in_feature is None:
        args.in_feature = os.path.join(args.out_dir, "feature.clean.tsv.gz")

    assert os.path.exists(args.in_transcript), "Provide at least one valid input transcript-indexed SGE file by --in-transcript or --in-cstranscript"
    assert os.path.exists(args.in_minmax), "Provide a valid input coordinate minmax file by --in-minmax"
    assert os.path.exists(args.in_feature), "Provide a valid input feature file by --in-feature"

    ficture2bin = os.path.join(args.ficture2, "bin/punkst")
    ficture2de = args.python + " " + os.path.join(args.ficture2, "ext/py/de_bulk.py")
    ficture2report = args.python + " " + os.path.join(args.ficture2, "ext/py/factor_report.py")

    # feature customize when enabled: 1) the --in-feature-ficture is provided; 2) feature filtering conditions are provided.
    if args.in_feature_ficture is not None:
        in_feature_ficture = args.in_feature_ficture
    elif any([args.include_feature_list, args.exclude_feature_list, args.include_feature_substr, args.exclude_feature_substr, args.include_feature_regex, args.exclude_feature_regex, args.include_feature_type_regex]):
        in_feature_ficture = os.path.join(args.out_dir, args.out_feature_ficture)
        in_feature_ficture_record = os.path.join(args.out_dir, args.out_feature_ficture.replace(".tsv.gz", ".record.tsv"))
        cmds = cmd_separator([], f"Customizing features for FICTURE analysis...")
        cmd = " ".join(["cartloader feature_filtering ",
                                    f"--in-csv {args.in_feature}",
                                    f"--out-csv {in_feature_ficture}",
                                    f"--out-record  {in_feature_ficture_record}",
                                    f"--include-feature-list {args.include_feature_list}" if args.include_feature_list is not None else "",
                                    f"--exclude-feature-list {args.exclude_feature_list}" if args.exclude_feature_list is not None else "",
                                    f"--include-feature-substr '{args.include_feature_substr}'" if args.include_feature_substr is not None else "",
                                    f"--exclude-feature-substr '{args.exclude_feature_substr}'" if args.exclude_feature_substr is not None else "",
                                    f"--include-feature-regex '{args.include_feature_regex}'" if args.include_feature_regex is not None else "",
                                    f"--exclude-feature-regex '{args.exclude_feature_regex}'" if args.exclude_feature_regex is not None else "",
                                    f"--include-feature-type-regex {args.include_feature_type_regex} --feature-type-ref {args.in_transcript} --feature-type-ref-colname-name gene --feature-type-ref-colname-type {args.colname_feature_type}" if args.include_feature_type_regex is not None and args.colname_feature_type is not None else "",
                                    f"--include-feature-type-regex {args.include_feature_type_regex} --feature-type-ref {args.feature_type_ref} --feature-type-ref-colidx-name {args.feature_type_ref_colidx_name}  --feature-type-ref-colidx-type {args.feature_type_ref_colidx_type}" if args.include_feature_type_regex is not None and args.feature_type_ref is not None else "",
                                    f"--log"
                                    ])
        cmds.append(cmd)
        mm.add_target(in_feature_ficture, [args.in_cstranscript, args.in_feature], cmds)
    else:
        in_feature_ficture = args.in_feature

    # out files
    if args.out_json is None:
        args.out_json = os.path.join(args.out_dir, f"ficture.params.json")

    # 1. tiling :
    if args.tile:
        scheck_app(args.gzip)

        cmds = cmd_separator([], f"Creating tiled tsv from {os.path.basename(args.in_transcript)}...")
        if args.in_transcript.endswith(".gz"):
            tsv_plain = f"{args.out_dir}/transcripts.tsv"
            cmds.append(f"{args.gzip} -dc {args.in_transcript} > {tsv_plain}")
        else:
            tsv_plain = f"{args.in_transcript}"

        feature_plain = f"{args.out_dir}/feature.tsv"
        feature_nohdr = f"{args.out_dir}/feature.nohdr.tsv"
        with flexopen(in_feature_ficture, "rt") as f:
            with open(feature_plain, "wt") as wf:
<<<<<<< HEAD
                wf.write(f.readline())
                for line in f:
                    toks = line.strip().split("\t")
                    count = int(toks[-1])
                    if count >= args.min_ct_per_feature:
                        wf.write(line)

=======
                with open(feature_nohdr, "wt") as wf2:
                    wf.write(f.readline())
                    for line in f:
                        toks = line.strip().split("\t")
                        count = int(toks[-1])
                        if count >= args.min_ct_per_feature:
                            wf.write(line)
                            wf2.write(line)
                            
>>>>>>> 1acbadc4
        cmd = " ".join([
            ficture2bin, "pts2tiles",
            f"--in-tsv {tsv_plain}",
            f"--out-prefix {args.out_dir}/transcripts.tiled",
            f"--icol-x {args.colidx_x-1}",
            f"--icol-y {args.colidx_y-1}",
            f"--skip 1",
            f"--temp-dir {args.out_dir}/tmp",
            f"--tile-size {args.tile_size}",
            f"--tile-buffer {args.tile_buffer}",
            f"--threads {args.threads}"
        ])
        cmds.append(cmd)
        if args.in_transcript.endswith(".gz"):
            cmds.append(f"rm -f {tsv_plain}")
        cmds.append(f"[ -f {args.out_dir}/transcripts.tiled.tsv ] && [ -f {args.out_dir}/transcripts.tiled.index ] && touch {args.out_dir}/transcripts.tiled.done" )
        mm.add_target(f"{args.out_dir}/transcripts.tiled.done", [args.in_transcript], cmds)

    # 2. segment
    if args.segment:
        scheck_app(args.gzip)
        assert args.width is not None, "When --segment, provide at least one hexagon width for segmentation in FICTURE-compatible format using --hexagon-width"
        hexagon_widths=[int(x) for x in args.width.split(",")]

        for hexagon_width in hexagon_widths:
            hexagon_prefix=f"{args.out_dir}/hexagon.d_{hexagon_width}"
            cmds = cmd_separator([], f"Creating hexagon-indexed SGE in FICTURE-compatible format for {hexagon_width}um...")
            cmd = " ".join([
                ficture2bin, "tiles2hex",
                f"--in-tsv {args.out_dir}/transcripts.tiled.tsv",
<<<<<<< HEAD
                f"--in-index {args.out_dir}/transcripts.tiled.index",
                f"--feature-dict {feature_plain}",
=======
                f"--in-index {args.out_dir}/transcripts.tiled.index",  
                f"--feature-dict {feature_nohdr}",
>>>>>>> 1acbadc4
                f"--icol-x {args.colidx_x-1}",
                f"--icol-y {args.colidx_y-1}",
                f"--icol-feature 2",
                f"--icol-int 3",
                f"--out {hexagon_prefix}.tsv",
                f"--temp-dir {args.out_dir}/tmp/{hexagon_width}",
                f"--threads {args.threads}",
                f"--hex-grid-dist {hexagon_width}",
                f"--min-count {args.min_ct_per_unit_hexagon}"
                ])
            cmds.append(cmd)
            cmds.append(f"{args.sort} -S {args.sort_mem} -k 1,1n {hexagon_prefix}.tsv > {hexagon_prefix}.randomized.tsv")
            cmds.append(f"rm -f {hexagon_prefix}.tsv")
            cmds.append(f"[ -f {hexagon_prefix}.randomized.tsv ] && [ -f {hexagon_prefix}.json ] && touch {hexagon_prefix}.done" )
            mm.add_target(f"{hexagon_prefix}.done", [f"{args.out_dir}/transcripts.tiled.done"], cmds)

    # 3. lda
    if args.init_lda:
        lda_runs = define_lda_runs(args)
        for lda_params in lda_runs:
            # params & prefix
            train_width = lda_params["train_width"]
            n_factor = lda_params["n_factor"]

            model_id = lda_params["model_id"]
            model_prefix = os.path.join(args.out_dir, model_id)

            lda_fillr = int(train_width // 2 + 1)
            # files
            hexagon = f"{args.out_dir}/hexagon.d_{train_width}.randomized.tsv"
            meta = f"{args.out_dir}/hexagon.d_{train_width}.json"
            lda_model_matrix = f"{model_prefix}.model.tsv"
            lda_fit_tsv = f"{model_prefix}.results.tsv"
#           lda_postcount_tsv = f"{model_prefix}.pseudobulk.tsv"
            lda_de = f"{model_prefix}.bulk_chisq.tsv"
            # 1) fit model
            cmds = cmd_separator([], f"LDA training for {train_width}um and {n_factor} factors...")
            cmd = " ".join([
                ficture2bin, "lda4hex",
                f"--in-data {hexagon}",
                f"--in-meta {meta}",
                f"--out-prefix {model_prefix}.unsorted",
                f"--n-topics {n_factor}",
                f"--transform",
                f"--min-count-train {args.min_count_train}",
                f"--minibatch-size {args.minibatch_size}",
                f"--seed {args.seed}",
                f"--n-epochs {args.train_epoch}",
                f"--threads {args.threads}",
                ])
            cmds.append(cmd)
            cmd = " ".join([
                args.spatula, "append-topk-tsv",
                f"--in-model {model_prefix}.unsorted.model.tsv",
                f"--out-model {model_prefix}.model.tsv",
                f"--reorder",
                f"--in-tsv {model_prefix}.unsorted.results.tsv",
                f"--out-tsv {model_prefix}.results.tsv.gz",
                f"--offset-tsv 2",
                f"--offset-model 1"
            ])
            ## compress the LDA output
            # cmd = " ".join([
            #     args.gzip, "-f", lda_fit_tsv
            # ])
            cmds.append(cmd)
            cmds.append(f"rm -f {model_prefix}.unsorted.model.tsv {model_prefix}.unsorted.results.tsv")
            cmds.append(f"[ -f {lda_fit_tsv}.gz ] && [ -f {lda_model_matrix} ] && touch {model_prefix}.done" )
            mm.add_target(f"{model_prefix}.done", [f"{args.out_dir}/transcripts.tiled.done", f"{args.out_dir}/hexagon.d_{train_width}.done"], cmds)

            # create color table
            out_cmap = f"{model_prefix}.cmap.tsv"
            with open(args.cmap_file, "r") as f:
                with open(out_cmap, "w") as f2:
                    for i in range(n_factor+1):
                        f2.write(f.readline())

            # 2) DE
            cmds = cmd_separator([], f" LDA DE/report for {train_width}um and {n_factor} factors...")
            cmds.append(f"{ficture2de} --input {lda_model_matrix} --output {lda_de} --feature_label Feature --min_ct_per_feature {args.min_ct_per_feature} --max_pval_output {args.de_max_pval} --min_fold_output {args.de_min_fold}")
            cmd = " ".join([
                ficture2report,
                f"--de {lda_de}",
                f"--pseudobulk {lda_model_matrix}",
                f"--feature_label Feature",
                f"--color_table {out_cmap}",
                f"--output_pref {model_prefix}"
                ])
            cmds.append(cmd)
            cmds.append(f"[ -f {lda_de} ] && [ -f {model_prefix}.cmap.tsv ] && [ -f {model_prefix}.factor.info.html ] && touch {model_prefix}_summary.done")
            #cmds.append(f"[ -f {lda_de} ] && touch {model_prefix}_summary.done")
            mm.add_target(f"{model_prefix}_summary.done", [f"{model_prefix}.done"], cmds)

    if args.decode:
        scheck_app(args.sort)
        tiled_tsv = f"{args.out_dir}/transcript.tiled.tsv"
        decode_runs = define_decode_runs(args)
        for decode_params in decode_runs:
            # input
            model_prefix = os.path.join(args.out_dir, decode_params["model_id"])
            model_path = decode_params["model_path"]
            cmap_path = decode_params["cmap_path"]
            # prerequisities
            fit_prereq = decode_params["prerequisite_path"]
            # params & prefix
            fit_width = decode_params["fit_width"]
            decode_id = decode_params["decode_id"]
            decode_prefix = os.path.join(args.out_dir, decode_id)

            fit_n_move = int(fit_width / args.anchor_res)
            decode_postcount = f"{decode_prefix}.pseudobulk.tsv"
            decode_fit_tsv = f"{decode_prefix}.tsv"
            decode_de = f"{decode_prefix}.bulk_chisq.tsv"
            #1) transform/fit
            cmds=cmd_separator([], f"Creating decode, ID: {decode_id}")
            cmd = " ".join([
                ficture2bin, "pixel-decode",
                f"--model {model_path}",
                f"--in-tsv {args.out_dir}/transcripts.tiled.tsv",
                f"--in-index {args.out_dir}/transcripts.tiled.index",
                f"--temp-dir {args.out_dir}/tmp/{decode_id}",
                f"--out {decode_prefix}.tsv",
                f"--icol-x {args.colidx_x-1}",
                f"--icol-y {args.colidx_y-1}",
                f"--icol-feature 2",
                f"--icol-val 3",
                f"--hex-grid-dist {fit_width}",
                f"--n-moves {fit_n_move}",
                f"--pixel-res 0.5",
                f"--threads {args.threads}",
                f"--seed {args.seed}",
                f"--output-original"
                ])
            cmds.append(cmd)
            cmds.append(f"[ -f {decode_fit_tsv} ] && [ -f {decode_postcount} ] && touch {decode_prefix}.done" )
            mm.add_target(f"{decode_prefix}.done", [in_feature_ficture, f"{args.out_dir}/transcripts.tiled.done", f"{model_prefix}.done"], cmds)

            # 3) visualization
            minmax = read_minmax(args.in_minmax, "row")
            xmin = minmax["xmin"]
            xmax = minmax["xmax"]
            ymin = minmax["ymin"]
            ymax = minmax["ymax"]
            cmds=cmd_separator([], f"Decode visualization, ID: {decode_id}")
            if not args.skip_coarse_report:
                cmd = " ".join([
                    ficture2bin, "draw-pixel-factors",
                    f"--in-tsv {decode_fit_tsv}",
                    f"--header-json {decode_prefix}.json",
                    f"--in-color {cmap_path}",
                    f"--out {decode_prefix}.png",
                    f"--scale 1",
                    f"--xmin {xmin}",
                    f"--xmax {xmax}",
                    f"--ymin {ymin}",
                    f"--ymax {ymax}"
                    ])
                cmds.append(cmd)
                mm.add_target(f"{decode_prefix}.png", [f"{decode_prefix}.done", cmap_path], cmds)

            # 4) DE/report
            cmds=cmd_separator([], f"Decode DE and report, ID: {decode_id}")
            # - transform-DE
            cmd = " ".join([
                ficture2de,
                f"--input {decode_postcount}",
                f"--output {decode_de}",
                f"--min_ct_per_feature {args.min_ct_per_feature}",
                f"--max_pval_output {args.de_max_pval}",
                f"--min_fold_output {args.de_min_fold}",
                f"--feature_label Feature"
                ])
            cmds.append(cmd)
            # - transform-report
            cmd = " ".join([
                ficture2report,
                f"--de {decode_de}",
                f"--pseudobulk {decode_postcount}",
                f"--feature_label Feature",
                f"--color_table {cmap_path}",
                f"--output_pref {decode_prefix}"
                ])
            cmds.append(cmd)
            # compress the decode tsv file
            cmd = " ".join([
                args.gzip, "-f", decode_fit_tsv
            ])
            cmds.append(cmd)
            # - done & target
            cmds.append(f"[ -f {decode_de} ] && [ -f {decode_prefix}.factor.info.html ] && [ -f {decode_fit_tsv}.gz ] && touch {decode_prefix}_summary.done")
            mm.add_target(f"{decode_prefix}_summary.done", [f"{decode_prefix}.done", cmap_path], cmds)

    if args.summary:
        prerequisities=[]
        summary_aux_args=[]
        # lda or external model
        if args.init_lda:
            summary_aux_args_models = ["--lda-model"]
            train_params = define_lda_runs(args)
            for train_param in train_params:
                train_width = train_param["train_width"]
                n_factor = train_param["n_factor"]
                model_prefix = os.path.join(args.out_dir, train_param["model_id"])
                # prerequisities
                prerequisities.append(f"{model_prefix}.done")
                # args
                summary_cmap = f"{model_prefix}.cmap.tsv"
                summary_aux_args_models.append(f"lda,{model_prefix}.model.tsv,{train_param['model_id']},{train_width},{n_factor},{summary_cmap}")
            summary_aux_args.append(" ".join(summary_aux_args_models))
        # projection & decode
        if args.decode:
            summary_aux_args_decode = ["--decode"]
            decode_runs = define_decode_runs(args)
            for decode_params in decode_runs:
                model_type = decode_params["model_type"]
                model_id = decode_params["model_id"]
                fit_width = decode_params["fit_width"]
                decode_id = decode_params["decode_id"]
                # prerequisities
                if args.decode:
                    prerequisities.append(f"{args.out_dir}/{decode_id}.done")
                # args
                if args.decode:
                    summary_aux_args_decode.append(f"{model_type},{model_id},{decode_id},{fit_width},{args.anchor_res}")
            if args.decode and len(summary_aux_args_decode) > 1:
                summary_aux_args.append(" ".join(summary_aux_args_decode))
        # summary
        cmds = cmd_separator([], f"Summarizing output into to the <out_json> files...")
        cmd = " ".join([
            "cartloader", "write_json_for_ficture2",
                "--merge",
                f"--in-transcript {args.in_transcript}",
                f"--in-feature {args.in_feature}", # use the original feature file for SGE
                f"--in-feature-ficture {feature_plain}",
                f"--in-minmax {args.in_minmax}",
                f"--out-dir {args.out_dir}",
                f"--out-json {args.out_json}",
                " ".join(summary_aux_args)
            ])
        cmds.append(cmd)
        mm.add_target(args.out_json, prerequisities, cmds)

    ## write makefile
    if len(mm.targets) == 0:
            logging.error("There is no target to run. Please make sure that ast least one run option was turned on")
            sys.exit(1)

    make_f = os.path.join(args.out_dir, args.makefn)
    mm.write_makefile(make_f)

    if args.dry_run:
        dry_cmd=f"make -f {make_f} -n {'-B' if args.restart else ''} "
        os.system(dry_cmd)
        print(f"To execute the pipeline, run the following command:\nmake -f {make_f} -j {args.n_jobs} {'-B' if args.restart else ''}")
    else:
        exe_cmd=f"make -f {make_f} -j {args.n_jobs} {'-B' if args.restart else ''}"
        result = subprocess.run(exe_cmd, shell=True)
        if result.returncode != 0:
            print(f"Error in executing: {exe_cmd}")
            sys.exit(1)

if __name__ == "__main__":
    # Get the path to the cartloader repository
    cartloader_repo=os.path.join(os.path.dirname(os.path.dirname(os.path.dirname(os.path.abspath(__file__)))))

    # Get the base file name without extension
    script_name = os.path.splitext(os.path.basename(__file__))[0]

    # Dynamically get the function based on the script name
    func = getattr(sys.modules[__name__], script_name)

    # Call the function with command line arguments
    func(sys.argv[1:])<|MERGE_RESOLUTION|>--- conflicted
+++ resolved
@@ -258,15 +258,6 @@
         feature_nohdr = f"{args.out_dir}/feature.nohdr.tsv"
         with flexopen(in_feature_ficture, "rt") as f:
             with open(feature_plain, "wt") as wf:
-<<<<<<< HEAD
-                wf.write(f.readline())
-                for line in f:
-                    toks = line.strip().split("\t")
-                    count = int(toks[-1])
-                    if count >= args.min_ct_per_feature:
-                        wf.write(line)
-
-=======
                 with open(feature_nohdr, "wt") as wf2:
                     wf.write(f.readline())
                     for line in f:
@@ -276,7 +267,6 @@
                             wf.write(line)
                             wf2.write(line)
                             
->>>>>>> 1acbadc4
         cmd = " ".join([
             ficture2bin, "pts2tiles",
             f"--in-tsv {tsv_plain}",
@@ -307,13 +297,8 @@
             cmd = " ".join([
                 ficture2bin, "tiles2hex",
                 f"--in-tsv {args.out_dir}/transcripts.tiled.tsv",
-<<<<<<< HEAD
-                f"--in-index {args.out_dir}/transcripts.tiled.index",
-                f"--feature-dict {feature_plain}",
-=======
                 f"--in-index {args.out_dir}/transcripts.tiled.index",  
                 f"--feature-dict {feature_nohdr}",
->>>>>>> 1acbadc4
                 f"--icol-x {args.colidx_x-1}",
                 f"--icol-y {args.colidx_y-1}",
                 f"--icol-feature 2",
