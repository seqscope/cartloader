--- conflicted
+++ resolved
@@ -23,13 +23,8 @@
     parser.add_argument("--in-tiles", type=str, nargs='*',  required=True, default=[], help="List of input information in a specific format: <feature_path>,<row>,<col>.")
     parser.add_argument('--output', type=str, help='(Optional) Output distribution file for all features. The output columns includes <feature_name>, <number of tiles with the feature>, and <count> per tile per count.')
     parser.add_argument('--colname-feature-name', type=str, default='gene', help='Feature name column (default: gene)')
-<<<<<<< HEAD
-    parser.add_argument("--colnames-count", type=str, nargs='*', help="Columns (default: count).", default=['count'])
     parser.add_argument("--min-ct-per-ftr-tile-list", type=int, nargs='*', default=[10,20,50,100,150,200,250,300], help="Minimum count to keep a shared feature (default: 0).")
-=======
     parser.add_argument("--colnames-count", type=str, help="Columns (default: count).", default='count')
-
->>>>>>> d4002bfe
     parser.add_argument('--log', action='store_true', default=False, help='Write log to file')
     args = parser.parse_args(_args)
 
@@ -102,10 +97,7 @@
     #     if args.colname_key_count is None and len(args.colnames_count) == 1:
     #         args.colname_key_count = args.colnames_count[0]
     #     assert args.colname_key_count is not None, "Please specify --colname-key-count or use --colnames-count with only one column when filtering by min count."
-        
-        
     #     overlap_ftr_data["min_count"] = overlap_ftr_data[key_counts].min(axis=1)
-        
     #     overlap_ftr_data = overlap_ftr_data[overlap_ftr_data["min_count"] >= args.min_ct_per_ftr_tile]
     #     logger.info(f"* Number of shared features with a minimum count of {args.min_ct_per_ftr_tile} across all tiles: {overlap_ftr_data.shape[0]}")
 
