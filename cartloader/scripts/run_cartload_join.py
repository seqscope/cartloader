--- conflicted
+++ resolved
@@ -58,12 +58,8 @@
     aux_params.add_argument('--max-feature-counts', type=int, default=500000, help='Max feature limits per tile in PMTiles')
     aux_params.add_argument('--preserve-point-density-thres', type=int, default=1024, help='Threshold for preserving point density in PMTiles')
     aux_params.add_argument('--keep-intermediate-files', action='store_true', default=False, help='Keep intermediate output files')
-<<<<<<< HEAD
     aux_params.add_argument('--skip-raster', action='store_true', default=False, help='Skip processing raster files, removing dependency to gdal, go-pmtiles')
-=======
-    aux_params.add_argument('--skip-raster', action='store_true', default=False, help='Skip processing raster files, removing dependency to magick, gdal, go-pmtiles')
     aux_params.add_argument('--tmp-dir', type=str, help='Temporary directory to be used (default: {out-dir}/tmp')
->>>>>>> 3e6e706e
     if len(_args) == 0:
         parser.print_help()
         sys.exit(1)
@@ -229,11 +225,8 @@
                 "--max-feature-counts", str(args.max_feature_counts),
                 "--preserve-point-density-thres", str(args.preserve_point_density_thres),
                 f"--tippecanoe '{args.tippecanoe}'",
-<<<<<<< HEAD
                 f"--log --log-suffix '{args.log_suffix}'" if args.log else "",
-=======
                 f"--tmp-dir '{args.tmp_dir}'",
->>>>>>> 3e6e706e
                 "--keep-intermediate-files" if args.keep_intermediate_files else ""
             ])
             cmds.append(cmd)
